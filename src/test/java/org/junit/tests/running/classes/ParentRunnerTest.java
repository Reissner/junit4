--- conflicted
+++ resolved
@@ -1,22 +1,10 @@
 package org.junit.tests.running.classes;
 
-<<<<<<< HEAD
-import static java.util.Arrays.asList;
-import static org.hamcrest.core.IsCollectionContaining.hasItem;
-import static org.junit.Assert.assertEquals;
-import static org.junit.Assert.assertThat;
-
-import java.lang.annotation.Inherited;
-import java.lang.annotation.Retention;
-import java.lang.annotation.RetentionPolicy;
-import java.util.ArrayList;
-=======
 import static org.hamcrest.CoreMatchers.equalTo;
 import static org.hamcrest.CoreMatchers.is;
 import static org.junit.Assert.assertEquals;
 import static org.junit.Assert.assertThat;
 
->>>>>>> 6dd24ff4
 import java.util.List;
 
 import org.hamcrest.Matcher;
@@ -30,18 +18,10 @@
 import org.junit.runner.notification.RunNotifier;
 import org.junit.runners.BlockJUnit4ClassRunner;
 import org.junit.runners.ParentRunner;
-import org.junit.runners.model.FrameworkField;
-import org.junit.runners.model.FrameworkMethod;
 import org.junit.runners.model.InitializationError;
 import org.junit.runners.model.RunnerScheduler;
-import org.junit.runners.model.TestClass;
 import org.junit.tests.experimental.rules.RuleFieldValidatorTest.TestWithNonStaticClassRule;
 import org.junit.tests.experimental.rules.RuleFieldValidatorTest.TestWithProtectedClassRule;
-<<<<<<< HEAD
-import org.junit.validator.AnnotationValidator;
-import org.junit.validator.ValidateWith;
-=======
->>>>>>> 6dd24ff4
 
 public class ParentRunnerTest {
     public static String log = "";
@@ -154,32 +134,5 @@
         assertThat(result.getFailureCount(), is(2)); //the second failure is no runnable methods
         assertThat(result.getFailures().get(0).getMessage(),
                 is(equalTo(message)));
-
-<<<<<<< HEAD
-    @ExampleAnnotationWithValidator
-    public static class AnnotationValidatorClassTest {
-        @Test
-        public void test() {
-        }
-    }
-
-    @Test
-    public void validatorIsCalledForAClass() {
-        assertClassHasFailureMessage(AnnotationValidatorClassTest.class,
-                ExampleAnnotationValidator.ANNOTATED_CLASS_CALLED);
-    }
-
-    @Test
-    public void validatorIsCalledForAMethod() {
-        assertClassHasFailureMessage(AnnotationValidatorMethodTest.class,
-                ExampleAnnotationValidator.ANNOTATED_METHOD_CALLED);
-    }
-
-    @Test
-    public void validatorIsCalledForAField() {
-        assertClassHasFailureMessage(AnnotationValidatorFieldTest.class,
-                ExampleAnnotationValidator.ANNOTATED_FIELD_CALLED);
-=======
->>>>>>> 6dd24ff4
     }
 }