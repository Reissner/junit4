package junit.runner;

/**
 * This class defines the current version of JUnit
 */
public class Version {
	private Version() {
		// don't instantiate
	}

	public static String id() {
<<<<<<< HEAD
		return "4.9";
=======
		return "4.10snapshot";
>>>>>>> f472307d
	}
	
	public static void main(String[] args) {
		System.out.println(id());
	}
}<|MERGE_RESOLUTION|>--- conflicted
+++ resolved
@@ -9,11 +9,7 @@
 	}
 
 	public static String id() {
-<<<<<<< HEAD
-		return "4.9";
-=======
-		return "4.10snapshot";
->>>>>>> f472307d
+		return "4.10-SNAPSHOT";
 	}
 	
 	public static void main(String[] args) {
