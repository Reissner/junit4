package junit.runner;

/**
 * This class defines the current version of JUnit
 */
public class Version {
	private Version() {
		// don't instantiate
	}

	public static String id() {
<<<<<<< HEAD
		return "4.7-SNAPSHOT";
=======
		return "4.7-SNAPSHOT-20090428-1600";
>>>>>>> 6c942aec
	}
	
	public static void main(String[] args) {
		System.out.println(id());
	}
}<|MERGE_RESOLUTION|>--- conflicted
+++ resolved
@@ -9,11 +9,7 @@
 	}
 
 	public static String id() {
-<<<<<<< HEAD
-		return "4.7-SNAPSHOT";
-=======
 		return "4.7-SNAPSHOT-20090428-1600";
->>>>>>> 6c942aec
 	}
 	
 	public static void main(String[] args) {
