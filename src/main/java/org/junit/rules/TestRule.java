package org.junit.rules;

import org.junit.runner.Description;
import org.junit.runners.model.Statement;

/**
 * A TestRule is an alteration in how a test method, or set of test methods,
 * is run and reported.  A {@link TestRule} may add additional checks that cause
 * a test that would otherwise fail to pass, or it may perform necessary setup or
 * cleanup for tests, or it may observe test execution to report it elsewhere.
 * {@link TestRule}s can do everything that could be done previously with
 * methods annotated with {@link org.junit.Before}, 
 * {@link org.junit.After}, {@link org.junit.BeforeClass}, or 
 * {@link org.junit.AfterClass}, but they are more powerful, and more easily 
 * shared
 * between projects and classes.
 * 
 * The default JUnit test runners for suites and
 * individual test cases recognize {@link TestRule}s introduced in two different
 * ways.  {@link org.junit.Rule} annotates method-level 
 * {@link TestRule}s, and {@link org.junit.ClassRule} 
 * annotates class-level {@link TestRule}s.  See javadoc for those annotations
 * for more information.
 *
 * Multiple {@link TestRule}s can be applied to a test or suite execution. The
 * {@link Statement} that executes the method or suite is passed to each annotated
 * {@link org.junit.Rule} in turn, and each may return a substitute or modified
 * {@link Statement}, which is passed to the next {@link org.junit.Rule}, if any. For
 * examples of how this can be useful, see these provided TestRules,
 * or write your own:
 * 
 * <ul>
 *   <li>{@link ErrorCollector}: collect multiple errors in one test method</li>
 *   <li>{@link ExpectedException}: make flexible assertions about thrown exceptions</li>
 *   <li>{@link ExternalResource}: start and stop a server, for example</li>
 *   <li>{@link TemporaryFolder}: create fresh files, and delete after test</li>
 *   <li>{@link TestName}: remember the test name for use during the method</li>
 *   <li>{@link TestWatchman}: add logic at events during method execution</li>
 *   <li>{@link Timeout}: cause test to fail after a set time</li>
 *   <li>{@link Verifier}: fail test if object state ends up incorrect</li>
 * </ul>
 *
 * [[MethodRule has been deprecated, and all uses will be changed to TestRule, 
 * so this javadoc will become more truthy with time.]]
 */
public interface TestRule {
	/**
	 * Modifies the method-running {@link Statement} to implement an additional
	 * test-running rule.
	 * 
	 * @param base The {@link Statement} to be modified
	 * @param description A {@link Description} of the test implemented in {@code base}
	 * @return a new statement, which may be the same as {@code base},
	 * a wrapper around {@code base}, or a completely new Statement.
	 */
<<<<<<< HEAD
	protected abstract Statement apply(Statement base, Description description);
=======
	Statement apply(Statement base, Description description);
>>>>>>> 9d8bb069
}<|MERGE_RESOLUTION|>--- conflicted
+++ resolved
@@ -19,7 +19,7 @@
  * individual test cases recognize {@link TestRule}s introduced in two different
  * ways.  {@link org.junit.Rule} annotates method-level 
  * {@link TestRule}s, and {@link org.junit.ClassRule} 
- * annotates class-level {@link TestRule}s.  See javadoc for those annotations
+ * annotates class-level {@link TestRule}s.  See Javadoc for those annotations
  * for more information.
  *
  * Multiple {@link TestRule}s can be applied to a test or suite execution. The
@@ -35,17 +35,14 @@
  *   <li>{@link ExternalResource}: start and stop a server, for example</li>
  *   <li>{@link TemporaryFolder}: create fresh files, and delete after test</li>
  *   <li>{@link TestName}: remember the test name for use during the method</li>
- *   <li>{@link TestWatchman}: add logic at events during method execution</li>
+ *   <li>{@link TestWatcher}: add logic at events during method execution</li>
  *   <li>{@link Timeout}: cause test to fail after a set time</li>
  *   <li>{@link Verifier}: fail test if object state ends up incorrect</li>
  * </ul>
- *
- * [[MethodRule has been deprecated, and all uses will be changed to TestRule, 
- * so this javadoc will become more truthy with time.]]
  */
-public interface TestRule {
+public abstract class TestRule {
 	/**
-	 * Modifies the method-running {@link Statement} to implement an additional
+	 * Modifies the method-running {@link Statement} to implement this
 	 * test-running rule.
 	 * 
 	 * @param base The {@link Statement} to be modified
@@ -53,9 +50,5 @@
 	 * @return a new statement, which may be the same as {@code base},
 	 * a wrapper around {@code base}, or a completely new Statement.
 	 */
-<<<<<<< HEAD
 	protected abstract Statement apply(Statement base, Description description);
-=======
-	Statement apply(Statement base, Description description);
->>>>>>> 9d8bb069
 }