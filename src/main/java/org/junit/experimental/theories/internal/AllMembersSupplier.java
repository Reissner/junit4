--- conflicted
+++ resolved
@@ -50,13 +50,14 @@
                 
                 throw new CouldNotGenerateValueException(t);
             }
-        }    
-    
+        }
+
         @Override
         public String getDescription() throws CouldNotGenerateValueException {
             return fMethod.getName();
         }
-    }           
+    }   
+    
     private final TestClass fClass;
 
     /**
@@ -80,29 +81,22 @@
 
     private void addMultiPointMethods(ParameterSignature sig, List<PotentialAssignment> list) throws Throwable {
         for (FrameworkMethod dataPointsMethod : getDataPointsMethods(sig)) {
-<<<<<<< HEAD
             Class<?> returnType = dataPointsMethod.getReturnType();
             
             if (returnType.isArray() && sig.canPotentiallyAcceptType(returnType.getComponentType())) {
                 try {
                     addArrayValues(sig, dataPointsMethod.getName(), list, dataPointsMethod.invokeExplosively(null));
-                } catch (Throwable e) {
-                    // ignore and move on
-                }
-=======
-            try {
-                addMultiPointArrayValues(sig, dataPointsMethod.getName(), list, dataPointsMethod.invokeExplosively(null));
-            } catch (Throwable t) {
-                DataPoints annotation = dataPointsMethod.getAnnotation(DataPoints.class);
-                if (annotation != null) {
-                    for (Class<? extends Throwable> ignored : annotation.ignoredExceptions()) {
-                        if (ignored.isAssignableFrom(t.getClass())) {
-                            return;
+                } catch (Throwable t) {
+                    DataPoints annotation = dataPointsMethod.getAnnotation(DataPoints.class);
+                    if (annotation != null) {
+                        for (Class<? extends Throwable> ignored : annotation.ignoredExceptions()) {
+                            if (ignored.isAssignableFrom(t.getClass())) {
+                                return;
+                            }
                         }
                     }
+                    throw t;
                 }
-                throw t;
->>>>>>> 38d91308
             }
         }
     }
@@ -119,7 +113,7 @@
         for (final Field field : getDataPointsFields(sig)) {
             addArrayValues(sig, field.getName(), list, getStaticFieldValue(field));
         }
-    }
+    }    
 
     private void addSinglePointFields(ParameterSignature sig, List<PotentialAssignment> list) {
         for (final Field field : getSingleDataPointFields(sig)) {
